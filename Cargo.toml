--- conflicted
+++ resolved
@@ -38,10 +38,6 @@
 jsonwebtoken = "7.2.0"
 
 sha-1 = "0.9.8"
-<<<<<<< HEAD
-binascii = "0.1"
-=======
 binascii = "0.1"
 
-reqwest = { version = "0.11.4", features = [ "json" ] }
->>>>>>> 3592461b
+reqwest = { version = "0.11.4", features = [ "json" ] }